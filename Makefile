
# Image URL to use all building/pushing image targets
IMG ?= ghcr.io/aenix-io/etcd-operator:latest
# ENVTEST_K8S_VERSION refers to the version of kubebuilder assets to be downloaded by envtest binary.
ENVTEST_K8S_VERSION ?= 1.29.0

# Get the currently used golang install path (in GOPATH/bin, unless GOBIN is set)
ifeq (,$(shell go env GOBIN))
GOBIN=$(shell go env GOPATH)/bin
else
GOBIN=$(shell go env GOBIN)
endif

# CONTAINER_TOOL defines the container tool to be used for building images.
# Be aware that the target commands are only tested with Docker which is
# scaffolded by default. However, you might want to replace it to use other
# tools. (i.e. podman)
CONTAINER_TOOL ?= docker

# Setting SHELL to bash allows bash commands to be executed by recipes.
# Options are set to exit when a recipe line exits non-zero or a piped command fails.
SHELL = /usr/bin/env bash -o pipefail
.SHELLFLAGS = -ec

.PHONY: all
all: build

##@ General

# The help target prints out all targets with their descriptions organized
# beneath their categories. The categories are represented by '##@' and the
# target descriptions by '##'. The awk command is responsible for reading the
# entire set of makefiles included in this invocation, looking for lines of the
# file as xyz: ## something, and then pretty-format the target and help. Then,
# if there's a line with ##@ something, that gets pretty-printed as a category.
# More info on the usage of ANSI control characters for terminal formatting:
# https://en.wikipedia.org/wiki/ANSI_escape_code#SGR_parameters
# More info on the awk command:
# http://linuxcommand.org/lc3_adv_awk.php

.PHONY: help
help: ## Display this help.
	@awk 'BEGIN {FS = ":.*##"; printf "\nUsage:\n  make \033[36m<target>\033[0m\n"} /^[a-zA-Z_0-9-]+:.*?##/ { printf "  \033[36m%-15s\033[0m %s\n", $$1, $$2 } /^##@/ { printf "\n\033[1m%s\033[0m\n", substr($$0, 5) } ' $(MAKEFILE_LIST)

##@ Development

.PHONY: manifests
manifests: controller-gen ## Generate WebhookConfiguration, ClusterRole and CustomResourceDefinition objects.
	$(CONTROLLER_GEN) rbac:roleName=manager-role crd webhook paths="./..." output:crd:artifacts:config=config/crd/bases

.PHONY: generate
generate: controller-gen ## Generate code containing DeepCopy, DeepCopyInto, and DeepCopyObject method implementations.
	$(CONTROLLER_GEN) object:headerFile="hack/boilerplate.go.txt" paths="./..."

.PHONY: fmt
fmt: ## Run go fmt against code.
	go fmt ./...

.PHONY: vet
vet: ## Run go vet against code.
	go vet ./...

.PHONY: test
test: manifests generate fmt vet envtest ## Run tests.
	KUBEBUILDER_ASSETS="$(shell $(ENVTEST) use $(ENVTEST_K8S_VERSION) --bin-dir $(LOCALBIN) -p path)" go test $$(go list ./... | grep -v /e2e) -coverprofile cover.out

# Utilize Kind or modify the e2e tests to load the image locally, enabling compatibility with other vendors.
.PHONY: test-e2e  # Run the e2e tests against a Kind k8s instance that is spun up.
test-e2e:
	go test ./test/e2e/ -v -ginkgo.v

.PHONY: lint
lint: golangci-lint ## Run golangci-lint linter & yamllint
	$(GOLANGCI_LINT) run

.PHONY: lint-fix
lint-fix: golangci-lint ## Run golangci-lint linter and perform fixes
	$(GOLANGCI_LINT) run --fix

.PHONY: helm-lint
helm-lint: helm ## Run helm lint over chart
	$(HELM) lint charts/etcd-operator

.PHONY: helm-schema-run
helm-schema-run: helm-schema ## Run helm schema over chart
	$(HELM) schema -input charts/etcd-operator/values.yaml -output charts/etcd-operator/values.schema.json

.PHONY: helm-docs-run
helm-docs-run: helm-docs ## Run helm schema over chart
	$(HELM_DOCS)

##@ Build

.PHONY: build
build: manifests generate fmt vet ## Build manager binary.
	go build -o bin/manager cmd/main.go

.PHONY: run
run: manifests generate fmt vet ## Run a controller from your host.
	go run ./cmd/main.go

# If you wish to build the manager image targeting other platforms you can use the --platform flag.
# (i.e. docker build --platform linux/arm64). However, you must enable docker buildKit for it.
# More info: https://docs.docker.com/develop/develop-images/build_enhancements/
.PHONY: docker-build
docker-build: ## Build docker image with the manager.
	$(CONTAINER_TOOL) build -t ${IMG} .

# PLATFORMS defines the target platforms for the manager image be built to provide support to multiple
# architectures. (i.e. make docker-buildx IMG=myregistry/mypoperator:0.0.1). To use this option you need to:
# - be able to use docker buildx. More info: https://docs.docker.com/build/buildx/
# - have enabled BuildKit. More info: https://docs.docker.com/develop/develop-images/build_enhancements/
# - be able to push the image to your registry (i.e. if you do not set a valid value via IMG=<myregistry/image:<tag>> then the export will fail)
# To adequately provide solutions that are compatible with multiple platforms, you should consider using this option.
PLATFORMS ?= linux/arm64,linux/amd64,linux/s390x,linux/ppc64le
.PHONY: docker-buildx
docker-buildx: ## Build and push docker image for the manager for cross-platform support
	# copy existing Dockerfile and insert --platform=${BUILDPLATFORM} into Dockerfile.cross, and preserve the original Dockerfile
	sed -e '1 s/\(^FROM\)/FROM --platform=\$$\{BUILDPLATFORM\}/; t' -e ' 1,// s//FROM --platform=\$$\{BUILDPLATFORM\}/' Dockerfile > Dockerfile.cross
	- $(CONTAINER_TOOL) buildx create --name project-v3-builder
	$(CONTAINER_TOOL) buildx use project-v3-builder
	- $(CONTAINER_TOOL) buildx build --push --platform=$(PLATFORMS) --tag ${IMG} -f Dockerfile.cross .
	- $(CONTAINER_TOOL) buildx rm project-v3-builder
	rm Dockerfile.cross

.PHONY: build-installer
build-installer: manifests generate kustomize ## Generate a consolidated YAML with CRDs and deployment.
	mkdir -p dist
	@if [ -d "config/crd" ]; then \
		$(KUSTOMIZE) build config/crd > dist/install.yaml; \
	fi
	echo "---" >> dist/install.yaml  # Add a document separator before appending
	cd config/manager && $(KUSTOMIZE) edit set image ghcr.io/aenix-io/etcd-operator=${IMG}
	$(KUSTOMIZE) build config/default >> dist/install.yaml

##@ Deployment

KIND_CLUSTER_NAME ?= etcd-operator-kind
NAMESPACE ?= etcd-operator-system

PROMETHEUS_OPERATOR_VERSION ?= v0.72.0
CERT_MANAGER_VERSION ?= v1.14.4

ifndef ignore-not-found
  ignore-not-found = false
endif

.PHONY: install
install: manifests kustomize ## Install CRDs into the K8s cluster specified in ~/.kube/config.
	$(KUSTOMIZE) build config/crd | $(KUBECTL) apply -f -

.PHONY: uninstall
uninstall: manifests kustomize ## Uninstall CRDs from the K8s cluster specified in ~/.kube/config. Call with ignore-not-found=true to ignore resource not found errors during deletion.
	$(KUSTOMIZE) build config/crd | $(KUBECTL) delete -n $(NAMESPACE) --ignore-not-found=$(ignore-not-found) -f -

.PHONY: deploy
deploy: manifests kustomize kind-load ## Deploy controller to the K8s cluster specified in ~/.kube/config.
	cd config/manager && $(KUSTOMIZE) edit set image ghcr.io/aenix-io/etcd-operator=${IMG}
	$(KUSTOMIZE) build config/default | $(KUBECTL) -n $(NAMESPACE) apply -f -

.PHONY: undeploy
undeploy: kustomize ## Undeploy controller from the K8s cluster specified in ~/.kube/config. Call with ignore-not-found=true to ignore resource not found errors during deletion.
	$(KUSTOMIZE) build config/default | $(KUBECTL) delete -n $(NAMESPACE) --ignore-not-found=$(ignore-not-found) -f -

.PHONY: redeploy
redeploy: deploy ## Redeploy controller with new docker image.
	# force recreate pods
	$(KUBECTL) rollout restart -n $(NAMESPACE) deploy/etcd-operator-controller-manager

.PHONY: kind-load
kind-load: docker-build kind ## Build and upload docker image to the local Kind cluster.
	$(KIND) load docker-image ${IMG} --name $(KIND_CLUSTER_NAME)

.PHONY: kind-create
kind-create: kind ## Create kubernetes cluster using Kind.
	@if ! $(KIND) get clusters | grep -q $(KIND_CLUSTER_NAME); then \
		$(KIND) create cluster --name $(KIND_CLUSTER_NAME); \
	fi

.PHONY: kind-delete
kind-delete: kind ## Create kubernetes cluster using Kind.
	@if $(KIND) get clusters | grep -q $(KIND_CLUSTER_NAME); then \
		$(KIND) delete cluster --name $(KIND_CLUSTER_NAME); \
	fi

.PHONY: kind-prepare
kind-prepare: kind-create
	# Install prometheus operator
	$(KUBECTL) apply --server-side -f "https://github.com/prometheus-operator/prometheus-operator/releases/download/$(PROMETHEUS_OPERATOR_VERSION)/bundle.yaml"
	# Install cert-manager operator
	$(KUBECTL) apply --server-side -f "https://github.com/jetstack/cert-manager/releases/download/$(CERT_MANAGER_VERSION)/cert-manager.yaml"

##@ Dependencies

## Location to install dependencies to
LOCALBIN ?= $(shell pwd)/bin
$(LOCALBIN):
	mkdir -p $(LOCALBIN)

HELM_PLUGINS ?= $(LOCALBIN)/helm-plugins
export HELM_PLUGINS
$(HELM_PLUGINS):
	mkdir -p $(HELM_PLUGINS)

## Tool Binaries
KUBECTL ?= kubectl
KUSTOMIZE ?= $(LOCALBIN)/kustomize
CONTROLLER_GEN ?= $(LOCALBIN)/controller-gen
ENVTEST ?= $(LOCALBIN)/setup-envtest
<<<<<<< HEAD
GOLANGCI_LINT ?= $(LOCALBIN)/golangci-lint
HELM ?= $(LOCALBIN)/helm
HELM_DOCS ?= $(LOCALBIN)/helm-docs
=======
GOLANGCI_LINT = $(LOCALBIN)/golangci-lint
KIND ?= $(LOCALBIN)/kind
>>>>>>> 3e172b55

## Tool Versions
KUSTOMIZE_VERSION ?= v5.3.0
CONTROLLER_TOOLS_VERSION ?= v0.14.0
ENVTEST_VERSION ?= latest
GOLANGCI_LINT_VERSION ?= v1.54.2
<<<<<<< HEAD
HELM_VERSION ?= v3.14.3
HELM_SCHEMA_VERSION ?= v1.2.2
HELM_DOCS_VERSION ?= v1.13.1
=======
KIND_VERSION ?= v0.22.0
>>>>>>> 3e172b55

## Tool install scripts
KUSTOMIZE_INSTALL_SCRIPT ?= "https://raw.githubusercontent.com/kubernetes-sigs/kustomize/master/hack/install_kustomize.sh"
HELM_INSTALL_SCRIPT ?= "https://raw.githubusercontent.com/helm/helm/main/scripts/get-helm-3"

.PHONY: kustomize
kustomize: $(LOCALBIN)
	@if test -x $(KUSTOMIZE) && ! $(KUSTOMIZE) version | grep -q $(KUSTOMIZE_VERSION); then \
		rm -f $(KUSTOMIZE); \
	fi
	@test -x $(KUSTOMIZE) || { curl -Ss $(KUSTOMIZE_INSTALL_SCRIPT) | bash -s -- $(subst v,,$(KUSTOMIZE_VERSION)) $(LOCALBIN); }

.PHONY: controller-gen
controller-gen: $(LOCALBIN)
	@test -x $(CONTROLLER_GEN) && $(CONTROLLER_GEN) --version | grep -q $(CONTROLLER_TOOLS_VERSION) || \
	GOBIN=$(LOCALBIN) go install sigs.k8s.io/controller-tools/cmd/controller-gen@$(CONTROLLER_TOOLS_VERSION)

.PHONY: envtest
envtest: $(LOCALBIN)
	@test -x $(ENVTEST) || GOBIN=$(LOCALBIN) go install sigs.k8s.io/controller-runtime/tools/setup-envtest@$(ENVTEST_VERSION)

.PHONY: golangci-lint
golangci-lint: $(LOCALBIN)
	@test -x $(GOLANGCI_LINT) && $(GOLANGCI_LINT) version | grep -q $(GOLANGCI_LINT_VERSION) || \
	GOBIN=$(LOCALBIN) go install github.com/golangci/golangci-lint/cmd/golangci-lint@$(GOLANGCI_LINT_VERSION)

<<<<<<< HEAD
.PHONY: helm
helm: $(LOCALBIN)
	@if test -x $(HELM) && ! $(HELM) version | grep -q $(HELM_VERSION); then \
		rm -f $(HELM); \
	fi
	@test -x $(HELM) || { curl -Ss $(HELM_INSTALL_SCRIPT) | sed "s|/usr/local/bin|$(LOCALBIN)|" | PATH="$(LOCALBIN):$(PATH)" bash -s -- --no-sudo --version $(HELM_VERSION); }

.PHONY: helm-schema
helm-schema: helm $(HELM_PLUGINS)
	@if ! $(HELM) plugin list | grep schema | grep -q $(subst v,,$(HELM_SCHEMA_VERSION)); then \
		if $(HELM) plugin list | grep -q schema ; then \
			$(HELM) plugin uninstall schema; \
		fi; \
		$(HELM) plugin install https://github.com/losisin/helm-values-schema-json --version=$(HELM_SCHEMA_VERSION); \
	fi

.PHONY: helm-docs
helm-docs: $(LOCALBIN)
	@test -x $(HELM_DOCS) && $(HELM_DOCS) version | grep -q $(HELM_DOCS_VERSION) || \
	GOBIN=$(LOCALBIN) go install github.com/norwoodj/helm-docs/cmd/helm-docs@$(HELM_DOCS_VERSION)
=======
kind: $(LOCALBIN)
	@test -x $(KIND) && $(KIND) version | grep -q $(KIND_VERSION) || \
	GOBIN=$(LOCALBIN) go install sigs.k8s.io/kind@$(KIND_VERSION)
>>>>>>> 3e172b55
<|MERGE_RESOLUTION|>--- conflicted
+++ resolved
@@ -207,27 +207,20 @@
 KUSTOMIZE ?= $(LOCALBIN)/kustomize
 CONTROLLER_GEN ?= $(LOCALBIN)/controller-gen
 ENVTEST ?= $(LOCALBIN)/setup-envtest
-<<<<<<< HEAD
 GOLANGCI_LINT ?= $(LOCALBIN)/golangci-lint
+KIND ?= $(LOCALBIN)/kind
 HELM ?= $(LOCALBIN)/helm
 HELM_DOCS ?= $(LOCALBIN)/helm-docs
-=======
-GOLANGCI_LINT = $(LOCALBIN)/golangci-lint
-KIND ?= $(LOCALBIN)/kind
->>>>>>> 3e172b55
 
 ## Tool Versions
 KUSTOMIZE_VERSION ?= v5.3.0
 CONTROLLER_TOOLS_VERSION ?= v0.14.0
 ENVTEST_VERSION ?= latest
 GOLANGCI_LINT_VERSION ?= v1.54.2
-<<<<<<< HEAD
+KIND_VERSION ?= v0.22.0
 HELM_VERSION ?= v3.14.3
 HELM_SCHEMA_VERSION ?= v1.2.2
 HELM_DOCS_VERSION ?= v1.13.1
-=======
-KIND_VERSION ?= v0.22.0
->>>>>>> 3e172b55
 
 ## Tool install scripts
 KUSTOMIZE_INSTALL_SCRIPT ?= "https://raw.githubusercontent.com/kubernetes-sigs/kustomize/master/hack/install_kustomize.sh"
@@ -254,7 +247,10 @@
 	@test -x $(GOLANGCI_LINT) && $(GOLANGCI_LINT) version | grep -q $(GOLANGCI_LINT_VERSION) || \
 	GOBIN=$(LOCALBIN) go install github.com/golangci/golangci-lint/cmd/golangci-lint@$(GOLANGCI_LINT_VERSION)
 
-<<<<<<< HEAD
+kind: $(LOCALBIN)
+	@test -x $(KIND) && $(KIND) version | grep -q $(KIND_VERSION) || \
+	GOBIN=$(LOCALBIN) go install sigs.k8s.io/kind@$(KIND_VERSION)
+
 .PHONY: helm
 helm: $(LOCALBIN)
 	@if test -x $(HELM) && ! $(HELM) version | grep -q $(HELM_VERSION); then \
@@ -274,9 +270,4 @@
 .PHONY: helm-docs
 helm-docs: $(LOCALBIN)
 	@test -x $(HELM_DOCS) && $(HELM_DOCS) version | grep -q $(HELM_DOCS_VERSION) || \
-	GOBIN=$(LOCALBIN) go install github.com/norwoodj/helm-docs/cmd/helm-docs@$(HELM_DOCS_VERSION)
-=======
-kind: $(LOCALBIN)
-	@test -x $(KIND) && $(KIND) version | grep -q $(KIND_VERSION) || \
-	GOBIN=$(LOCALBIN) go install sigs.k8s.io/kind@$(KIND_VERSION)
->>>>>>> 3e172b55
+	GOBIN=$(LOCALBIN) go install github.com/norwoodj/helm-docs/cmd/helm-docs@$(HELM_DOCS_VERSION)